repos:
-   repo: https://github.com/pre-commit/pre-commit-hooks
    rev: v2.3.0
    hooks:
    -   id: check-yaml
    -   id: end-of-file-fixer
<<<<<<< HEAD
    -   id: trailing-whitespace
=======
    -   id: trailing-whitespace

-   repo: https://github.com/pycqa/isort
    rev: 5.8.0
    hooks:
      - id: isort
        name: isort (python)
      - id: isort
        name: isort (cython)
        types: [cython]
      - id: isort
        name: isort (pyi)
        types: [pyi]

-   repo: https://github.com/ambv/black
    rev: stable
    hooks:
    - id: black
      language_version: python3

-   repo: https://gitlab.com/pycqa/flake8
    rev: 3.7.9
    hooks:
    - id: flake8
>>>>>>> 405e9f57
<|MERGE_RESOLUTION|>--- conflicted
+++ resolved
@@ -4,9 +4,6 @@
     hooks:
     -   id: check-yaml
     -   id: end-of-file-fixer
-<<<<<<< HEAD
-    -   id: trailing-whitespace
-=======
     -   id: trailing-whitespace
 
 -   repo: https://github.com/pycqa/isort
@@ -30,5 +27,4 @@
 -   repo: https://gitlab.com/pycqa/flake8
     rev: 3.7.9
     hooks:
-    - id: flake8
->>>>>>> 405e9f57
+    - id: flake8